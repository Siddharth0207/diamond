<<<<<<< HEAD
# Voice Agent for Sales and Chat

A Python-based voice agent designed for sales and chat applications. This project leverages FastAPI, WebSockets, and advanced audio processing to provide real-time voice interaction capabilities. It integrates with language models and audio transcription services to deliver intelligent conversational experiences.

## Features

- Real-time voice chat via WebSockets
- Audio transcription using Whisper
- Integration with language models (LangChain)
- Modular service and router architecture
- Ready for deployment with Uvicorn

## Project Structure

```text
app.py                # Main application entry point
routers/              # API routers (e.g., summary, websocket_audio)
services/             # Service modules (audio, langchain, whisper)
home.html             # Example HTML client
requirements.txt      # Python dependencies
setup.py, pyproject.toml # Packaging and metadata
```

## Installation

1. Clone the repository:

   ```powershell
   git clone <your-repo-url>
   cd diamond
   ```

2. (Optional) Create and activate a virtual environment:

   ```powershell
   python -m venv dia
   .\dia\Scripts\activate
   ```

3. Install dependencies using uv:

   ```powershell
   uv pip install -r requirements.txt
   ```

## Usage

Start the FastAPI server with Uvicorn:

```powershell
uvicorn app:app --reload
```

Open `home.html` in your browser for a sample client interface.

## Configuration

- Service and model configurations can be adjusted in the `services/` and `routers/` modules.
- For advanced settings, edit `pyproject.toml` or `setup.py` as needed.

## License

This project is licensed under the terms of the LICENSE file in this repository.

## Contributing

Pull requests and issues are welcome! Please open an issue to discuss your ideas or report bugs.

## Acknowledgements

- [FastAPI](https://fastapi.tiangolo.com/)
- [Uvicorn](https://www.uvicorn.org/)
- [OpenAI Whisper](https://github.com/openai/whisper)
- [LangChain](https://github.com/hwchase17/langchain)

---

For more information, see the code and comments in each module.
=======
>>>>>>> 639da76c
<|MERGE_RESOLUTION|>--- conflicted
+++ resolved
@@ -1,81 +1,132 @@
-<<<<<<< HEAD
-# Voice Agent for Sales and Chat
+try:
+response = requests.post(f"http://localhost:8000/start_recording/{st.session_state['user_id']}")
 
-A Python-based voice agent designed for sales and chat applications. This project leverages FastAPI, WebSockets, and advanced audio processing to provide real-time voice interaction capabilities. It integrates with language models and audio transcription services to deliver intelligent conversational experiences.
+        # Print raw response to debug
+        st.code(response.text)
+        st.code(response.status_code)
 
-## Features
 
-- Real-time voice chat via WebSockets
-- Audio transcription using Whisper
-- Integration with language models (LangChain)
-- Modular service and router architecture
-- Ready for deployment with Uvicorn
+        response_data = response.json()
+        st.success("Done!")
+        st.markdown(f"**📝 Transcription:** `{response}`")
+    except Exception as e:
+        st.error(f"Error calling FastAPI: {e}")
 
-## Project Structure
+# 🎙️ Real-Time Speech-to-Text with Faster-Whisper
 
-```text
-app.py                # Main application entry point
-routers/              # API routers (e.g., summary, websocket_audio)
-services/             # Service modules (audio, langchain, whisper)
-home.html             # Example HTML client
-requirements.txt      # Python dependencies
-setup.py, pyproject.toml # Packaging and metadata
-```
-
-## Installation
-
-1. Clone the repository:
-
-   ```powershell
-   git clone <your-repo-url>
-   cd diamond
-   ```
-
-2. (Optional) Create and activate a virtual environment:
-
-   ```powershell
-   python -m venv dia
-   .\dia\Scripts\activate
-   ```
-
-3. Install dependencies using uv:
-
-   ```powershell
-   uv pip install -r requirements.txt
-   ```
-
-## Usage
-
-Start the FastAPI server with Uvicorn:
-
-```powershell
-uvicorn app:app --reload
-```
-
-Open `home.html` in your browser for a sample client interface.
-
-## Configuration
-
-- Service and model configurations can be adjusted in the `services/` and `routers/` modules.
-- For advanced settings, edit `pyproject.toml` or `setup.py` as needed.
-
-## License
-
-This project is licensed under the terms of the LICENSE file in this repository.
-
-## Contributing
-
-Pull requests and issues are welcome! Please open an issue to discuss your ideas or report bugs.
-
-## Acknowledgements
-
-- [FastAPI](https://fastapi.tiangolo.com/)
-- [Uvicorn](https://www.uvicorn.org/)
-- [OpenAI Whisper](https://github.com/openai/whisper)
-- [LangChain](https://github.com/hwchase17/langchain)
+This project is a real-time speech-to-text (STT) application built using the [Faster-Whisper](https://github.com/guillaumekln/faster-whisper) library for transcription and [Streamlit](https://streamlit.io/) for the user interface. It records audio, detects silence to stop recording, and transcribes the audio into text using a Whisper model.
 
 ---
 
-For more information, see the code and comments in each module.
-=======
->>>>>>> 639da76c
+## 🚀 Features
+
+- **Real-Time Audio Recording**: Records audio until silence is detected or a maximum duration is reached.
+- **Speech-to-Text Transcription**: Uses Faster-Whisper for accurate and efficient transcription.
+- **Streamlit UI**: Provides an interactive and user-friendly interface for recording and viewing transcriptions.
+- **Customizable Parameters**: Allows configuration of model size, silence threshold, and more.
+
+---
+
+## 🛠️ Project Structure
+
+GitHub Copilot
+Here is a sample README.md file for your project:
+
+voice_agent/
+├── app.py # Main application file (Streamlit UI)
+├── audio_utils.py # Handles audio recording and silence detection
+├── whisper_utils.py # Loads Whisper model and handles transcription
+├── requirements.txt # Python dependencies
+└── README.md # Project documentation
+
+---
+
+## ⚙️ Configuration
+
+The following parameters can be configured in `app.py`:
+
+- **`model_size`**: The size of the Whisper model to use (e.g., `"tiny"`, `"base"`, `"large"`).
+- **`device_type`**: The device to run the model on (`"cpu"` or `"cuda"` for GPU).
+- **`silence_thresh`**: The silence threshold in dBFS to stop recording.
+- **`min_silence_len`**: The minimum duration of silence (in milliseconds) to stop recording.
+- **`fs`**: The sampling rate for audio recording (default: `16000` Hz).
+
+---
+
+## 🖥️ How It Works
+
+1. **Start Recording**:
+
+   - Click the "🎤 Start Listening" button in the Streamlit app.
+   - The app listens for audio input and stops recording when silence is detected or the maximum duration is reached.
+
+2. **Transcription**:
+   - The recorded audio is passed to the Faster-Whisper model for transcription.
+   - The transcription result is displayed in the Streamlit app.
+
+---
+
+## 🛠️ Installation
+
+1. Clone the repository:
+   ```bash
+   git clone https://github.com/your-username/voice_agent.git
+   cd voice_agent
+   ```
+
+2.Create a virtual environment and activate it:
+python -m venv venv
+source venv/bin/activate # On Windows: venv\Scripts\activate
+
+3. Install dependencies:
+   pip install -r requirements.txt
+
+4. Install additional system dependencies for audio processing:
+
+   > FFmpeg: Required for handling audio files.
+   > On Ubuntu: sudo apt install ffmpeg
+   > On Windows: Download and install from FFmpeg.org.
+
+▶️ Usage
+Run the Streamlit app:
+
+Open the app in your browser (default: http://localhost:8501).
+
+Click the "🎤 Start Listening" button to start recording and transcribing audio.
+
+📂 Key Files
+app.py
+The main application file that handles the Streamlit UI and integrates audio recording and transcription.
+audio_utils.py
+Contains functions for recording audio and detecting silence:
+\_record_until_silence_blocking: Records audio until silence is detected or the maximum duration is reached.
+whisper_utils.py
+Contains functions for loading the Whisper model and transcribing audio:
+load_whisper_model: Loads the Faster-Whisper model.
+transcribe_audio: Transcribes audio data using the Whisper model.
+🛠️ Customization
+You can customize the following parameters in app.py:
+
+Model Size: Change the model_size variable to use a different Whisper model size (e.g., "tiny", "base", "large").
+Device: Set device_type to "cuda" for GPU acceleration (if available).
+Silence Threshold: Adjust silence_thresh to fine-tune silence detection.
+Minimum Silence Length: Modify min_silence_len to change how long silence must last to stop recording.
+🧪 Example Output
+1.Recording:
+The app listens for audio input and stops when silence is detected. 2. Transcription:
+The app displays the transcribed text in the UI.
+
+📝 Transcription: "Hello, this is a test of the real-time speech-to-text application."
+
+The transcribed text is displayed in the app:
+🛡️ Requirements
+Python 3.8 or higher
+FFmpeg (for audio processing)
+📜 License
+This project is licensed under the MIT License. See the LICENSE file for details.
+
+    🤝 Contributing
+        Contributions are welcome! Feel free to open issues or submit pull requests.
+
+    📧 Contact
+        For questions or support, please contact siddharthkushwaha33@gmail.com.